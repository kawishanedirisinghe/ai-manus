from typing import Optional, AsyncGenerator, List
import logging
import time
from datetime import datetime
from app.domain.models.session import Session, SessionStatus
from app.domain.external.llm import LLM
from app.domain.external.sandbox import Sandbox
from app.domain.external.search import SearchEngine
from app.domain.events.agent_events import BaseEvent, ErrorEvent, DoneEvent, PlanEvent, StepEvent, ToolEvent, MessageEvent, WaitEvent, AgentEventFactory
from app.domain.repositories.agent_repository import AgentRepository
from app.domain.repositories.session_repository import SessionRepository
from app.domain.services.agent_task_runner import AgentTaskRunner
from app.domain.external.task import Task
from app.domain.utils.json_parser import JsonParser
from app.domain.external.mcp_config import MCPConfigProvider
from typing import Type
from app.domain.external.file import FileStorage
from app.domain.models.file import FileInfo

# Setup logging
logger = logging.getLogger(__name__)

class AgentDomainService:
    """
    Agent domain service, responsible for coordinating the work of planning agent and execution agent
    """
    
    def __init__(
        self,
        agent_repository: AgentRepository,
        session_repository: SessionRepository,
        llm: LLM,
        sandbox_cls: Type[Sandbox],
        task_cls: Type[Task],
        json_parser: JsonParser,
<<<<<<< HEAD
        file_storage: FileStorage,
        search_engine: Optional[SearchEngine] = None,
=======
        search_engine: Optional[SearchEngine] = None,
        mcp_config_provider: Optional[MCPConfigProvider] = None
>>>>>>> 82f0075c
    ):
        self._repository = agent_repository
        self._session_repository =session_repository
        self._llm = llm
        self._sandbox_cls = sandbox_cls
        self._search_engine = search_engine
        self._task_cls = task_cls
        self._json_parser = json_parser
<<<<<<< HEAD
        self._file_storage = file_storage
=======
        self._mcp_config_provider = mcp_config_provider
>>>>>>> 82f0075c
        logger.info("AgentDomainService initialization completed")
            
    async def shutdown(self) -> None:
        """Clean up all Agent's resources"""
        logger.info(f"Starting to close all Agents")
        await self._task_cls.destroy()
        logger.info("All agents closed successfully")

    async def _create_task(self, session: Session) -> Task:
        """Create a new agent task"""
        sandbox = None
        sandbox_id = session.sandbox_id
        if sandbox_id:
            sandbox = await self._sandbox_cls.get(sandbox_id)
        if not sandbox:
            sandbox = await self._sandbox_cls.create()
            session.sandbox_id = sandbox.id
            await self._session_repository.save(session)
        browser = await sandbox.get_browser()
        if not browser:
            logger.error(f"Failed to get browser for Sandbox {sandbox_id}")
            raise RuntimeError(f"Failed to get browser for Sandbox {sandbox_id}")
        
        await self._session_repository.save(session)

        task_runner = AgentTaskRunner(
            session_id=session.id,
            agent_id=session.agent_id,
            llm=self._llm,
            sandbox=sandbox,
            browser=browser,
            file_storage=self._file_storage,
            search_engine=self._search_engine,
            session_repository=self._session_repository,
            json_parser=self._json_parser,
            agent_repository=self._repository,
            mcp_config_provider=self._mcp_config_provider,
        )

        task = self._task_cls.create(task_runner)
        session.task_id = task.id
        await self._session_repository.save(session)

        return task
        
    async def _get_task(self, session: Session) -> Optional[Task]:
        """Get a task for the given session"""

        task_id = session.task_id
        if not task_id:
            return None
        
        return self._task_cls.get(task_id)

    async def stop_session(self, session_id: str) -> None:
        """Stop a session"""
        session = await self._session_repository.find_by_id(session_id)
        if not session:
            logger.error(f"Attempted to stop non-existent Session {session_id}")
            raise RuntimeError("Session not found")
        task = await self._get_task(session)
        if task:
            task.cancel()
        await self._session_repository.update_status(session_id, SessionStatus.COMPLETED)

    async def chat(
        self,
        session_id: str,
        message: Optional[str] = None,
        timestamp: Optional[datetime] = None,
        latest_event_id: Optional[str] = None,
        attachments: Optional[List[str]] = None
    ) -> AsyncGenerator[BaseEvent, None]:
        """
        Chat with an agent
        """

        try:
            session = await self._session_repository.find_by_id(session_id)
            if not session:
                logger.error(f"Attempted to chat with non-existent Session {session_id}")
                raise RuntimeError("Session not found")

            task = await self._get_task(session)

            if message:
                if session.status != SessionStatus.RUNNING:
                    task = await self._create_task(session)
                    if not task:
                        raise RuntimeError("Failed to create task")
                
                await self._session_repository.update_latest_message(session_id, message, timestamp or datetime.now())

                message_event = MessageEvent(
                    message=message, 
                    role="user", 
                    attachments=[FileInfo(file_id=attachment) for attachment in attachments]
                )

                await task.input_stream.put(message_event.model_dump_json())
                await task.run()
                logger.debug(f"Put message into Session {session_id}'s event queue: {message[:50]}...")
            
            logger.info(f"Session {session_id} started")
            logger.debug(f"Session {session_id} task: {task}")
           
            while task and not task.done:
                event_id, event_str = await task.output_stream.get(start_id=latest_event_id, block_ms=0)
                latest_event_id = event_id
                if event_str is None:
                    logger.debug(f"No event found in Session {session_id}'s event queue")
                    continue
                event = AgentEventFactory.from_json(event_str)
                event.id = event_id
                logger.debug(f"Got event from Session {session_id}'s event queue: {type(event).__name__}")
                await self._session_repository.update_unread_message_count(session_id, 0)
                yield event
                if isinstance(event, (DoneEvent, ErrorEvent, WaitEvent)):
                    break
            
            logger.info(f"Session {session_id} completed")

        except Exception as e:
            logger.exception(f"Error in Session {session_id}")
            event = ErrorEvent(error=str(e))
            await self._session_repository.add_event(session_id, event)
            yield event # TODO: raise api exception
        finally:
            await self._session_repository.update_unread_message_count(session_id, 0)<|MERGE_RESOLUTION|>--- conflicted
+++ resolved
@@ -33,13 +33,9 @@
         sandbox_cls: Type[Sandbox],
         task_cls: Type[Task],
         json_parser: JsonParser,
-<<<<<<< HEAD
         file_storage: FileStorage,
         search_engine: Optional[SearchEngine] = None,
-=======
-        search_engine: Optional[SearchEngine] = None,
         mcp_config_provider: Optional[MCPConfigProvider] = None
->>>>>>> 82f0075c
     ):
         self._repository = agent_repository
         self._session_repository =session_repository
@@ -48,11 +44,8 @@
         self._search_engine = search_engine
         self._task_cls = task_cls
         self._json_parser = json_parser
-<<<<<<< HEAD
         self._file_storage = file_storage
-=======
         self._mcp_config_provider = mcp_config_provider
->>>>>>> 82f0075c
         logger.info("AgentDomainService initialization completed")
             
     async def shutdown(self) -> None:
