from typing import Optional, AsyncGenerator, List
import asyncio
import logging
from app.domain.events.agent_events import (
    BaseEvent,
    ErrorEvent,
    TitleEvent,
    MessageEvent,
    DoneEvent,
    ToolEvent,
    WaitEvent,
    FileToolContent,
    ShellToolContent,
    SearchToolContent,
<<<<<<< HEAD
    BrowserToolContent,
    ToolStatus,
    AgentEventFactory,
    AgentEvent
=======
    McpToolContent,
    ToolStatus
>>>>>>> 82f0075c
)
from app.domain.services.flows.plan_act import PlanActFlow
from app.domain.external.sandbox import Sandbox
from app.domain.external.browser import Browser
from app.domain.external.search import SearchEngine
from app.domain.external.llm import LLM
<<<<<<< HEAD
from app.domain.external.file import FileStorage
=======
from app.domain.external.mcp_config import MCPConfigProvider
>>>>>>> 82f0075c
from app.domain.repositories.agent_repository import AgentRepository
from app.domain.external.task import TaskRunner, Task
from app.domain.repositories.session_repository import SessionRepository
from app.domain.models.session import SessionStatus
from app.domain.models.file import FileInfo
from app.domain.utils.json_parser import JsonParser

logger = logging.getLogger(__name__)

class AgentTaskRunner(TaskRunner):
    """Agent task that can be cancelled"""
    def __init__(
        self,
        session_id: str,
        agent_id: str,
        llm: LLM,
        sandbox: Sandbox,
        browser: Browser,
        agent_repository: AgentRepository,
        session_repository: SessionRepository,
        json_parser: JsonParser,
        file_storage: FileStorage,
        search_engine: Optional[SearchEngine] = None,
        mcp_config_provider: Optional[MCPConfigProvider] = None,
    ):
        self._session_id = session_id
        self._agent_id = agent_id
        self._llm = llm
        self._sandbox = sandbox
        self._browser = browser
        self._search_engine = search_engine
        self._repository = agent_repository
        self._session_repository = session_repository
        self._json_parser = json_parser
<<<<<<< HEAD
        self._file_storage = file_storage
=======
        self._mcp_config_provider = mcp_config_provider
>>>>>>> 82f0075c
        self._flow = PlanActFlow(
            self._agent_id,
            self._repository,
            self._session_id,
            self._session_repository,
            self._llm,
            self._sandbox,
            self._browser,
            self._json_parser,
            self._search_engine,
            self._mcp_config_provider,
        )

    async def _put_and_add_event(self, task: Task, event: AgentEvent) -> None:
        event_id = await task.output_stream.put(event.model_dump_json())
        event.id = event_id
        await self._session_repository.add_event(self._session_id, event)
    
    async def _pop_event(self, task: Task) -> AgentEvent:
        event_id, event_str = await task.input_stream.pop()
        if event_str is None:
            logger.warning(f"Agent {self._agent_id} received empty message")
            return
        event = AgentEventFactory.from_json(event_str)
        event.id = event_id
        return event
    
    async def _get_browser_screenshot(self) -> str:
        screenshot = await self._browser.screenshot()
        result = await self._file_storage.upload_file(screenshot, "screenshot.png")
        return result.file_id

    async def _sync_file_to_storage(self, file_path: str) -> Optional[FileInfo]:
        """Upload or update file and return FileInfo"""
        try:
            file_info = await self._session_repository.get_file_by_path(self._session_id, file_path)
            file_data = await self._sandbox.file_download(file_path)
            if file_info:
                await self._session_repository.remove_file(self._session_id, file_info.file_id)
            file_name = file_path.split("/")[-1]
            file_info = await self._file_storage.upload_file(file_data, file_name)
            file_info.file_path = file_path
            await self._session_repository.add_file(self._session_id, file_info)
            return file_info
        except Exception as e:
            logger.exception(f"Agent {self._agent_id} failed to sync file: {e}")
    
    async def _sync_file_to_sandbox(self, file_id: str) -> Optional[FileInfo]:
        """Download file from storage to sandbox"""
        try:
            file_data, file_info = await self._file_storage.download_file(file_id)
            file_path = "/home/ubuntu/upload/" + file_info.filename
            result = await self._sandbox.file_upload(file_data, file_path)
            if result.success:
                file_info.file_path = file_path
                return file_info
        except Exception as e:
            logger.exception(f"Agent {self._agent_id} failed to sync file: {e}")

    async def _sync_message_attachments_to_storage(self, event: MessageEvent) -> None:
        """Sync message attachments and update event attachments"""
        attachments: List[FileInfo] = []
        try:
            if event.attachments:
                for attachment in event.attachments:
                    file_info = await self._sync_file_to_storage(attachment.file_path)
                    if file_info:
                        attachments.append(file_info)
            event.attachments = attachments
        except Exception as e:
            logger.exception(f"Agent {self._agent_id} failed to sync attachments to storage: {e}")
    
    async def _sync_message_attachments_to_sandbox(self, event: MessageEvent) -> None:
        """Sync message attachments and update event attachments"""
        attachments: List[FileInfo] = []
        try:
            if event.attachments:
                for attachment in event.attachments:
                    file_info = await self._sync_file_to_sandbox(attachment.file_id)
                    if file_info:
                        attachments.append(file_info)
                        await self._session_repository.add_file(self._session_id, file_info)
            event.attachments = attachments
        except Exception as e:
            logger.exception(f"Agent {self._agent_id} failed to sync attachments to event: {e}")
    

    # TODO: refactor this function
    async def _gen_tool_content(self, event: ToolEvent):
        """Generate tool content"""
        try:
            if event.status == ToolStatus.CALLED:
                if event.tool_name == "browser":
                    event.tool_content = BrowserToolContent(screenshot=await self._get_browser_screenshot())
                elif event.tool_name == "search":
                    event.tool_content = SearchToolContent(results=event.function_result.data.get("results", []))
                elif event.tool_name == "shell":
                    if "id" in event.function_args:
                        shell_result = await self._sandbox.view_shell(event.function_args["id"])
                        event.tool_content = ShellToolContent(console=shell_result.data.get("console", []))
                    else:
                        event.tool_content = ShellToolContent(console="(No Console)")
                elif event.tool_name == "file":
                    if "file" in event.function_args:
                        file_path = event.function_args["file"]
                        file_read_result = await self._sandbox.file_read(file_path)
                        file_content: str = file_read_result.data.get("content", "")
                        event.tool_content = FileToolContent(content=file_content)
                        await self._sync_file_to_storage(file_path)
                    else:
                        event.tool_content = FileToolContent(content="(No Content)")
                else:
<<<<<<< HEAD
                    logger.warning(f"Agent {self._agent_id} received unknown tool event: {event.tool_name}")
        except Exception as e:
            logger.exception(f"Agent {self._agent_id} failed to generate tool content: {e}")
=======
                    event.tool_content = FileToolContent(content="(No Content)")
            elif event.tool_name == "mcp":
                logger.debug(f"Processing MCP tool event: function_result={event.function_result}")
                if event.function_result:
                    if hasattr(event.function_result, 'data') and event.function_result.data:
                        logger.debug(f"MCP tool result data: {event.function_result.data}")
                        event.tool_content = McpToolContent(result=event.function_result.data)
                    elif hasattr(event.function_result, 'success') and event.function_result.success:
                        logger.debug(f"MCP tool result (success, no data): {event.function_result}")
                        result_data = event.function_result.model_dump() if hasattr(event.function_result, 'model_dump') else str(event.function_result)
                        event.tool_content = McpToolContent(result=result_data)
                    else:
                        logger.debug(f"MCP tool result (fallback): {event.function_result}")
                        event.tool_content = McpToolContent(result=str(event.function_result))
                else:
                    logger.warning("MCP tool: No function_result found")
                    event.tool_content = McpToolContent(result="No result available")
                
                logger.debug(f"MCP tool_content set to: {event.tool_content}")
                if event.tool_content:
                    logger.debug(f"MCP tool_content.result: {event.tool_content.result}")
                    logger.debug(f"MCP tool_content dict: {event.tool_content.model_dump()}")
            else:
                logger.warning(f"Agent {self._agent_id} received unknown tool event: {event.tool_name}")
>>>>>>> 82f0075c

    async def run(self, task: Task) -> None:
        """Process agent's message queue and run the agent's flow"""
        try:
            logger.info(f"Agent {self._agent_id} message processing task started")
            await self._sandbox.ensure_sandbox()
            while not await task.input_stream.is_empty():
                event = await self._pop_event(task)
                message = ""
                if isinstance(event, MessageEvent):
                    message = event.message or ""
                    await self._sync_message_attachments_to_sandbox(event)
                
                await self._session_repository.add_event(self._session_id, event)
                    
                logger.info(f"Agent {self._agent_id} received new message: {message[:50]}...")

                attachments = [attachment.file_path for attachment in event.attachments]
                
                async for event in self._run_flow(message, attachments):
                    await self._put_and_add_event(task, event)
                    if isinstance(event, TitleEvent):
                        await self._session_repository.update_title(self._session_id, event.title)
                    elif isinstance(event, MessageEvent):
                        await self._session_repository.update_latest_message(self._session_id, event.message, event.timestamp)
                        await self._session_repository.increment_unread_message_count(self._session_id)
                    elif isinstance(event, WaitEvent):
                        await self._session_repository.update_status(self._session_id, SessionStatus.WAITING)
                        return
                    if not await task.input_stream.is_empty():
                        break

            await self._session_repository.update_status(self._session_id, SessionStatus.COMPLETED)
        except asyncio.CancelledError:
            logger.info(f"Agent {self._agent_id} task cancelled")
            await self._put_and_add_event(task, DoneEvent())
            await self._session_repository.update_status(self._session_id, SessionStatus.COMPLETED)
        except Exception as e:
            logger.exception(f"Agent {self._agent_id} task encountered exception: {str(e)}")
            await self._put_and_add_event(task, ErrorEvent(error=f"Task error: {str(e)}"))
            await self._session_repository.update_status(self._session_id, SessionStatus.COMPLETED)
    
    async def _run_flow(self, message: str, attachments: List[str] = []) -> AsyncGenerator[BaseEvent, None]:
        """Process a single message through the agent's flow and yield events"""
        if not message:
            logger.warning(f"Agent {self._agent_id} received empty message")
            yield ErrorEvent(error="No message")
            return

        async for event in self._flow.run(message, attachments):
            if isinstance(event, ToolEvent):
                # TODO: move to tool function
                await self._gen_tool_content(event)
            elif isinstance(event, MessageEvent):
                await self._sync_message_attachments_to_storage(event)
            yield event

        logger.info(f"Agent {self._agent_id} completed processing one message")

    
    async def on_done(self, task: Task) -> None:
        """Called when the task is done"""
        logger.info(f"Agent {self._agent_id} task done")


    async def destroy(self) -> None:
        """Destroy the task and release resources"""
        logger.info(f"Starting to destroy agent task")
        
        # Cleanup flow resources (including MCP tools)
        if self._flow and hasattr(self._flow, 'cleanup'):
            try:
                await self._flow.cleanup()
                logger.debug(f"Agent {self._agent_id} flow resources cleaned up")
            except Exception as e:
                logger.error(f"Agent {self._agent_id} flow cleanup failed: {e}")
        
        # Destroy sandbox environment
        if self._sandbox:
            logger.debug(f"Destroying Agent {self._agent_id}'s sandbox environment")
            await self._sandbox.destroy()
        
        logger.debug(f"Agent {self._agent_id} has been fully closed and resources cleared")<|MERGE_RESOLUTION|>--- conflicted
+++ resolved
@@ -12,26 +12,20 @@
     FileToolContent,
     ShellToolContent,
     SearchToolContent,
-<<<<<<< HEAD
     BrowserToolContent,
     ToolStatus,
     AgentEventFactory,
-    AgentEvent
-=======
+    AgentEvent,
     McpToolContent,
     ToolStatus
->>>>>>> 82f0075c
 )
 from app.domain.services.flows.plan_act import PlanActFlow
 from app.domain.external.sandbox import Sandbox
 from app.domain.external.browser import Browser
 from app.domain.external.search import SearchEngine
 from app.domain.external.llm import LLM
-<<<<<<< HEAD
 from app.domain.external.file import FileStorage
-=======
 from app.domain.external.mcp_config import MCPConfigProvider
->>>>>>> 82f0075c
 from app.domain.repositories.agent_repository import AgentRepository
 from app.domain.external.task import TaskRunner, Task
 from app.domain.repositories.session_repository import SessionRepository
@@ -66,11 +60,8 @@
         self._repository = agent_repository
         self._session_repository = session_repository
         self._json_parser = json_parser
-<<<<<<< HEAD
         self._file_storage = file_storage
-=======
         self._mcp_config_provider = mcp_config_provider
->>>>>>> 82f0075c
         self._flow = PlanActFlow(
             self._agent_id,
             self._repository,
@@ -182,37 +173,31 @@
                         await self._sync_file_to_storage(file_path)
                     else:
                         event.tool_content = FileToolContent(content="(No Content)")
+                elif event.tool_name == "mcp":
+                    logger.debug(f"Processing MCP tool event: function_result={event.function_result}")
+                    if event.function_result:
+                        if hasattr(event.function_result, 'data') and event.function_result.data:
+                            logger.debug(f"MCP tool result data: {event.function_result.data}")
+                            event.tool_content = McpToolContent(result=event.function_result.data)
+                        elif hasattr(event.function_result, 'success') and event.function_result.success:
+                            logger.debug(f"MCP tool result (success, no data): {event.function_result}")
+                            result_data = event.function_result.model_dump() if hasattr(event.function_result, 'model_dump') else str(event.function_result)
+                            event.tool_content = McpToolContent(result=result_data)
+                        else:
+                            logger.debug(f"MCP tool result (fallback): {event.function_result}")
+                            event.tool_content = McpToolContent(result=str(event.function_result))
+                    else:
+                        logger.warning("MCP tool: No function_result found")
+                        event.tool_content = McpToolContent(result="No result available")
+                    
+                    logger.debug(f"MCP tool_content set to: {event.tool_content}")
+                    if event.tool_content:
+                        logger.debug(f"MCP tool_content.result: {event.tool_content.result}")
+                        logger.debug(f"MCP tool_content dict: {event.tool_content.model_dump()}")
                 else:
-<<<<<<< HEAD
                     logger.warning(f"Agent {self._agent_id} received unknown tool event: {event.tool_name}")
         except Exception as e:
             logger.exception(f"Agent {self._agent_id} failed to generate tool content: {e}")
-=======
-                    event.tool_content = FileToolContent(content="(No Content)")
-            elif event.tool_name == "mcp":
-                logger.debug(f"Processing MCP tool event: function_result={event.function_result}")
-                if event.function_result:
-                    if hasattr(event.function_result, 'data') and event.function_result.data:
-                        logger.debug(f"MCP tool result data: {event.function_result.data}")
-                        event.tool_content = McpToolContent(result=event.function_result.data)
-                    elif hasattr(event.function_result, 'success') and event.function_result.success:
-                        logger.debug(f"MCP tool result (success, no data): {event.function_result}")
-                        result_data = event.function_result.model_dump() if hasattr(event.function_result, 'model_dump') else str(event.function_result)
-                        event.tool_content = McpToolContent(result=result_data)
-                    else:
-                        logger.debug(f"MCP tool result (fallback): {event.function_result}")
-                        event.tool_content = McpToolContent(result=str(event.function_result))
-                else:
-                    logger.warning("MCP tool: No function_result found")
-                    event.tool_content = McpToolContent(result="No result available")
-                
-                logger.debug(f"MCP tool_content set to: {event.tool_content}")
-                if event.tool_content:
-                    logger.debug(f"MCP tool_content.result: {event.tool_content.result}")
-                    logger.debug(f"MCP tool_content dict: {event.tool_content.model_dump()}")
-            else:
-                logger.warning(f"Agent {self._agent_id} received unknown tool event: {event.tool_name}")
->>>>>>> 82f0075c
 
     async def run(self, task: Task) -> None:
         """Process agent's message queue and run the agent's flow"""
