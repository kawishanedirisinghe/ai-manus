--- conflicted
+++ resolved
@@ -68,15 +68,10 @@
       #- SANDBOX_HTTP_PROXY=
       # No proxy hosts for sandbox (optional)
       #- SANDBOX_NO_PROXY=
-<<<<<<< HEAD
       
       # Search engine configuration (options: baidu, google)
       - SEARCH_PROVIDER=baidu
       # Google Search API key for web search capability (only needed when SEARCH_PROVIDER=google)
-=======
-
-      # Google Search API key for web search capability (optional)
->>>>>>> 82f0075c
       #- GOOGLE_SEARCH_API_KEY=
       # Google Custom Search Engine ID (only needed when SEARCH_PROVIDER=google)
       #- GOOGLE_SEARCH_ENGINE_ID=
